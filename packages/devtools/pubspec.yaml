name: devtools
description: A suite of web-based performance tooling for Dart and Flutter.

# Note: when updating this version, please update the corresponding entry in
# ../devtools_app/lib/devtools.dart and the version in
# ../devtools_app/pubspec.yaml
#
# All the real functionality has moved to the devtools_app package with this
# package remaining purely as a container for the compiled copy of the devtools
# app. That ensures that version constraints for the devtools_app do not impact
# this package.
<<<<<<< HEAD
version: 0.1.16
=======
version: 0.2.2
>>>>>>> 3c6b95cc

author: Dart Team <misc@dartlang.org>
homepage: https://github.com/flutter/devtools

environment:
  sdk: '>=2.3.0 <3.0.0'

dependencies:
  devtools_server: ^0.1.16
  devtools_shared: ^0.2.2
  http: ^0.12.0+1
  intl: ^0.16.0

dependency_overrides:
# The text "#OVERRIDE_FOR_TESTS" is stripped out for some CI bots so that the
# tests can run using the in-repo version of these dependencies instead of
# only the live Pub version.
#OVERRIDE_FOR_TESTS   devtools_server:
#OVERRIDE_FOR_TESTS     path: ../devtools_server

executables:
  devtools:<|MERGE_RESOLUTION|>--- conflicted
+++ resolved
@@ -9,11 +9,7 @@
 # package remaining purely as a container for the compiled copy of the devtools
 # app. That ensures that version constraints for the devtools_app do not impact
 # this package.
-<<<<<<< HEAD
-version: 0.1.16
-=======
-version: 0.2.2
->>>>>>> 3c6b95cc
+version: 0.2.3
 
 author: Dart Team <misc@dartlang.org>
 homepage: https://github.com/flutter/devtools
